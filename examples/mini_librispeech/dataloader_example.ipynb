--- conflicted
+++ resolved
@@ -62,13 +62,8 @@
    "metadata": {},
    "outputs": [],
    "source": [
-<<<<<<< HEAD
-    "train_cuts = CutSet.from_manifests(recordings=train['audio'], supervisions=train['supervisions'])\n",
-    "dev_cuts = CutSet.from_manifests(recordings=dev['audio'], supervisions=dev['supervisions'])"
-=======
     "train_cuts = CutSet.from_manifests(recordings=train['recordings'], supervisions=train['supervisions'])\n",
     "dev_cuts = CutSet.from_manifests(recordings=dev['recordings'], supervisions=dev['supervisions'])"
->>>>>>> d8bcfabf
    ]
   },
   {
